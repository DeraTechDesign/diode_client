// Diode Network Client
// Copyright 2021 Diode
// Licensed under the Diode License, Version 1.1
package main

import (
	"fmt"
	"net"
	"os"
	"regexp"
	"strconv"
	"strings"
	"time"

	"github.com/diodechain/diode_client/command"
	"github.com/diodechain/diode_client/config"
	"github.com/diodechain/diode_client/rpc"
	"github.com/diodechain/diode_client/staticserver"
	"github.com/diodechain/diode_client/util"
)

const (
	httpPort = 80
)

var (
	publishCmd = &command.Command{
		Name:             "publish",
		HelpText:         `  Publish ports of the local device to the Diode Network.`,
		ExampleText:      `  diode publish -public 80:80 -public 8080:8080 -protected 3000:3000 -protected 3001:3001 -private 22:22,0x......,exampleBnsName -private 33:33,0x......,exampleBnsName`,
		Run:              publishHandler,
		Type:             command.DaemonCommand,
		SingleConnection: true,
	}
	enableStaticServer = false
	staticServer       staticserver.StaticHTTPServer
	scfg               staticserver.Config
)

func init() {
	cfg := config.AppConfig

	publishCmd.Flag.Var(&cfg.PublicPublishedPorts, "public", "expose ports to public users, so that user could connect to")
	publishCmd.Flag.Var(&cfg.ProtectedPublishedPorts, "protected", "expose ports to protected users (in fleet contract), so that user could connect to")
	publishCmd.Flag.Var(&cfg.PrivatePublishedPorts, "private", "expose ports to private users, so that user could connect to")
	publishCmd.Flag.StringVar(&cfg.SocksServerHost, "proxy_host", "127.0.0.1", "host of socksd proxy server")
	publishCmd.Flag.IntVar(&cfg.SocksServerPort, "proxy_port", 1080, "port of socksd proxy server")
	publishCmd.Flag.BoolVar(&cfg.EnableSocksServer, "socksd", false, "enable socksd proxy server")
	publishCmd.Flag.BoolVar(&enableStaticServer, "http", false, "enable http static file server")
	publishCmd.Flag.StringVar(&scfg.RootDirectory, "http_dir", "", "the root directory of http static file server")
	publishCmd.Flag.StringVar(&scfg.Host, "http_host", "127.0.0.1", "the host of http static file server")
	publishCmd.Flag.IntVar(&scfg.Port, "http_port", 8080, "the port of http static file server")
	publishCmd.Flag.BoolVar(&scfg.Indexed, "indexed", false, "enable directory indexing in http static file server")
}

// Supporting ipv6 if sorrounded by [] otherwise assuming domain or ip4
const ip = `(\[?[0-9A-Fa-f:]*:[0-9A-Fa-f:]+(?:%[a-zA-Z0-9]+)?\]?|[0-9A-Za-z-]+\.[0-9A-Za-z\.-]+[0-9A-Za-z])`

var portPattern = regexp.MustCompile(`^(` + ip + `:)?(\d+)(:(\d*)(:(tcp|tls|udp))?)?$`)
var accessPattern = regexp.MustCompile(`^0x[a-fA-F0-9]{40}$`)

func parsePorts(portStrings []string, mode int) ([]*config.Port, error) {
	ports := []*config.Port{}
	for _, portString := range portStrings {
		segments := strings.Split(portString, ",")
		allowlist := make(map[util.Address]bool)
		bnsAllowlist := make(map[string]bool)
		for _, segment := range segments {
			portDef := portPattern.FindStringSubmatch(segment)
			if len(portDef) == 8 {
				srcHostStr, srcPortStr, toPortStr, protocol := portDef[2], portDef[3], portDef[5], portDef[7]

				if srcHostStr == "" {
					srcHostStr = "localhost"
				}
				srcHostStr = strings.Trim(srcHostStr, "[]")

				srcPort, err := strconv.Atoi(srcPortStr)
				if err != nil {
					return nil, err
				}
				if !util.IsPort(srcPort) {
					err = fmt.Errorf("src port number should be bigger than 1 and smaller than 65535")
					return nil, err
				}
				var toPort int
				if toPortStr == "" {
					toPort = srcPort
				} else {
					toPort, err = strconv.Atoi(toPortStr)
					if err != nil {
						err = fmt.Errorf("to port number expected but got: %v in %v", portDef[3], segment)
						return nil, err
					}
					if !util.IsPort(toPort) {
						err = fmt.Errorf("to port number should be bigger than 1 and smaller than 65535")
						return nil, err
					}
				}

				port := &config.Port{
					SrcHost:      srcHostStr,
					Src:          srcPort,
					To:           toPort,
					Mode:         mode,
					Protocol:     config.AnyProtocol,
					Allowlist:    allowlist,
					BnsAllowlist: bnsAllowlist,
				}

				switch protocol {
				case "tls":
					port.Protocol = config.TLSProtocol
				case "tcp":
					port.Protocol = config.TCPProtocol
				case "udp":
					port.Protocol = config.UDPProtocol
				case "any":
					port.Protocol = config.AnyProtocol
				case "":
					port.Protocol = config.AnyProtocol
				default:
					err = fmt.Errorf("port unknown protocol %v in: %v", protocol, segment)
					return nil, err
				}
				ports = append(ports, port)
			} else {
				access := accessPattern.FindString(segment)
				if access == "" {
					bnsName := bnsPattern.FindString(segment)
					if bnsName != "" && isValidBNS(bnsName) {
						bnsAllowlist[bnsName] = true
						continue
					}
					err := fmt.Errorf("port format expected (<from_ip>:)<from_port>(:<to_port>:<protocol>) or <address> but got: %v", segment)
					return nil, err
				}

				addr, err := util.DecodeAddress(access)
				if err != nil {
					err = fmt.Errorf("port format couldn't parse port address: %v", segment)
					return nil, err
				}

				allowlist[addr] = true
			}
		}
	}

	for _, v := range ports {
		if mode == config.PublicPublishedMode && (len(v.Allowlist) > 0 || len(v.BnsAllowlist) > 0) {
			err := fmt.Errorf("public port publishing does not support providing addresses")
			return nil, err
		}
		if mode == config.PrivatePublishedMode && (len(v.Allowlist) == 0 && len(v.BnsAllowlist) == 0) {
			err := fmt.Errorf("private port publishing requires providing at least one address")
			return nil, err
		}
		// limit fleet address size when publish protected port
		if mode == config.ProtectedPublishedMode && (len(v.Allowlist) > 5 || len(v.BnsAllowlist) > 5) {
			err := fmt.Errorf("fleet address size should not exceeds 5 when publish protected port")
			return nil, err
		}
	}

	return ports, nil
}

func parseBind(bind string) (*config.Bind, error) {
	elements := strings.Split(bind, ":")
	if len(elements) == 3 {
		elements = append(elements, "tls")
	}
	if len(elements) != 4 {
		return nil, fmt.Errorf("bind format expected <local_port>:<to_address>:<to_port>:(udp|tcp|tls) but got: %v", bind)
	}

	var err error
	ret := &config.Bind{
		To: elements[1],
	}
	ret.LocalPort, err = strconv.Atoi(elements[0])
	if err != nil {
		return nil, fmt.Errorf("bind local_port should be a number but is: %v in: %v", elements[0], bind)
	}

	if !util.IsSubdomain(ret.To) {
		return nil, fmt.Errorf("bind format to_address should be valid diode domain but got: %v", ret.To)
	}

	ret.ToPort, err = strconv.Atoi(elements[2])
	if err != nil {
		return nil, fmt.Errorf("bind to_port should be a number but is: %v in: %v", elements[2], bind)
	}

	if elements[3] == "tls" {
		ret.Protocol = config.TLSProtocol
	} else if elements[3] == "tcp" {
		ret.Protocol = config.TCPProtocol
	} else if elements[3] == "udp" {
		ret.Protocol = config.UDPProtocol
	} else {
		return nil, fmt.Errorf("bind protocol should be 'tls', 'tcp', 'udp' but is: %v in: %v", elements[3], bind)
	}

	return ret, nil
}

func publishHandler() (err error) {
	cfg := config.AppConfig
	portString := make(map[int]*config.Port)

	// copy to config
	ports, err := parsePorts(cfg.PublicPublishedPorts, config.PublicPublishedMode)
	if err != nil {
		return
	}
	for _, port := range ports {
		if portString[port.To] != nil {
			err = fmt.Errorf("public port specified twice: %v", port.To)
			return
		}
		portString[port.To] = port
	}
	ports, err = parsePorts(cfg.ProtectedPublishedPorts, config.ProtectedPublishedMode)
	if err != nil {
		return
	}
	for _, port := range ports {
		if portString[port.To] != nil {
			err = fmt.Errorf("port conflict between public and protected port: %v", port.To)
			return
		}
		portString[port.To] = port
	}
	ports, err = parsePorts(cfg.PrivatePublishedPorts, config.PrivatePublishedMode)
	if err != nil {
		return
	}
	for _, port := range ports {
		if portString[port.To] != nil {
			err = fmt.Errorf("port conflict with private port: %v", port.To)
			return
		}
		portString[port.To] = port
	}
	cfg.PublishedPorts = portString

	if enableStaticServer || len(scfg.RootDirectory) > 0 {
		// publish the static when user didn't publish 80 port
		if _, ok := cfg.PublishedPorts[httpPort]; !ok {
			staticServer = staticserver.NewStaticHTTPServer(scfg)
			var ln net.Listener
			ln, err = net.Listen("tcp", staticServer.Addr)
			if err != nil {
				return
			}
			go func() {
				if err := staticServer.Serve(ln); err != nil {
					if !strings.Contains(err.Error(), "use of closed network connection") {
						cfg.PrintError("Couldn't listen to http: ", err)
					}
					return
				}
			}()
			app.Defer(func() {
				// Since we didn't use ListenAndServe, call
				// ln.Close() instead of staticServer.Close()
				ln.Close()
			})

			cfg.PublishedPorts[httpPort] = &config.Port{
				Src:      scfg.Port,
				To:       httpPort,
				Mode:     config.PublicPublishedMode,
				Protocol: config.AnyProtocol,
			}
		}
	}

	if len(cfg.PublishedPorts) == 0 && len(cfg.Binds) == 0 {
		fmt.Println()
		fmt.Println("ERROR: Can't run publish without any arguments!")
		fmt.Println(" HINT: Try 'diode publish -public 8080:80' to publish a local port")
		fmt.Println(" HINT: Check our docs to learn more about publishing ports: https://diode.io/docs/getting-started.html")
		fmt.Println(" HINT: Or run 'diode --help' to see all commands")
		os.Exit(2)
	}

	err = app.Start()
	if err != nil {
		return
	}
	if len(cfg.PublishedPorts) > 0 {
		cfg.PrintInfo("")
		name := cfg.ClientAddr.HexString()
		if cfg.ClientName != "" {
			name = cfg.ClientName
		}
		app.clientManager.GetPool().SetPublishedPorts(cfg.PublishedPorts)
		for _, port := range cfg.PublishedPorts {
			if port.To == httpPort {
				if port.Mode == config.PublicPublishedMode {
					cfg.PrintLabel("HTTP Gateway Enabled", fmt.Sprintf("http://%s.derateknoloji.com/", name))
<<<<<<< HEAD

=======
>>>>>>> 33aae0d2
				}
				if (8000 <= port.To && port.To <= 8100) || (8400 <= port.To && port.To <= 8500) {
					cfg.PrintLabel("HTTP Gateway Enabled", fmt.Sprintf("https://%s.diode.link:%d/", name, port.To))
				}
			}
		}
		cfg.PrintLabel("Port      <name>", "<extern>     <mode>    <protocol>     <allowlist>")
		for _, port := range cfg.PublishedPorts {

			addrs := make([]string, 0, len(port.Allowlist)+len(port.BnsAllowlist))
			for addr := range port.Allowlist {
				addrs = append(addrs, addr.HexString())
			}
			for bnsName := range port.BnsAllowlist {
				addrs = append(addrs, bnsName)
			}
			host := net.JoinHostPort(port.SrcHost, strconv.Itoa(port.Src))
			cfg.PrintLabel(fmt.Sprintf("Port %12s", host), fmt.Sprintf("%8d  %10s       %s        %s", port.To, config.ModeName(port.Mode), config.ProtocolName(port.Protocol), strings.Join(addrs, ",")))
		}
	}

	if cfg.EnableAPIServer {
		configAPIServer := NewConfigAPIServer(cfg)
		configAPIServer.ListenAndServe()
		app.SetConfigAPIServer(configAPIServer)
	}
	socksCfg := rpc.Config{
		Addr:            cfg.SocksServerAddr(),
		FleetAddr:       cfg.FleetAddr,
		Blocklists:      cfg.Blocklists(),
		Allowlists:      cfg.Allowlists,
		EnableProxy:     true,
		ProxyServerAddr: cfg.ProxyServerAddr(),
		Fallback:        cfg.SocksFallback,
	}
	socksServer, err := rpc.NewSocksServer(socksCfg, app.clientManager)
	if err != nil {
		return err
	}
	if cfg.EnableSocksServer {
		app.SetSocksServer(socksServer)
		if err = socksServer.Start(); err != nil {
			cfg.Logger.Error(err.Error())
			return
		}
	}
	if len(cfg.Binds) > 0 {
		socksServer.SetBinds(cfg.Binds)
		cfg.PrintInfo("")
		cfg.PrintLabel("Bind      <name>", "<mode>     <remote>")
		for _, bind := range cfg.Binds {
			cfg.PrintLabel(fmt.Sprintf("Port      %5d", bind.LocalPort), fmt.Sprintf("%5s     %11s:%d", config.ProtocolName(bind.Protocol), bind.To, bind.ToPort))
		}
	}
	for {
		app.Wait()
		if !app.Closed() {
			// Restart to publish utill user send sigint to client
			var client *rpc.Client
			for {
				client = app.WaitForFirstClient(true)
				if client != nil {
					break
				}
				cfg.Logger.Info("Could not connect to network trying again in 5 seconds")
				// TODO: backoff?
				time.Sleep(5 * time.Second)
			}
		} else {
			return
		}
	}
}<|MERGE_RESOLUTION|>--- conflicted
+++ resolved
@@ -302,10 +302,6 @@
 			if port.To == httpPort {
 				if port.Mode == config.PublicPublishedMode {
 					cfg.PrintLabel("HTTP Gateway Enabled", fmt.Sprintf("http://%s.derateknoloji.com/", name))
-<<<<<<< HEAD
-
-=======
->>>>>>> 33aae0d2
 				}
 				if (8000 <= port.To && port.To <= 8100) || (8400 <= port.To && port.To <= 8500) {
 					cfg.PrintLabel("HTTP Gateway Enabled", fmt.Sprintf("https://%s.diode.link:%d/", name, port.To))
